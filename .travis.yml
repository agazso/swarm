language: go
go_import_path: github.com/ethereum/go-ethereum
sudo: false
matrix:
  include:
    - os: linux
      dist: trusty
      sudo: required
      go: 1.8.x
      script:
        - sudo modprobe fuse
        - sudo chmod 666 /dev/fuse
        - sudo chown root:$USER /etc/fuse.conf
        - go run build/ci.go install
        - go run build/ci.go test -coverage

<<<<<<< HEAD
    - os: osx
      go: 1.9.x
      script:
        - unset -f cd # workaround for https://github.com/travis-ci/travis-ci/issues/8703
        - brew update
        - brew install caskroom/cask/brew-cask
        - brew cask install osxfuse
        - go run build/ci.go install
        - go run build/ci.go test -coverage

    # These are the latest Go versions.
=======
>>>>>>> 1488fdaf
    - os: linux
      dist: trusty
      sudo: required
      go: "1.10"
      script:
        - sudo modprobe fuse
        - sudo chmod 666 /dev/fuse
        - sudo chown root:$USER /etc/fuse.conf
        - go run build/ci.go install
        - go run build/ci.go test -coverage

    # These are the latest Go versions.
    - os: linux
      dist: trusty
      sudo: required
      go: "1.10"
      script:
        - sudo modprobe fuse
        - sudo chmod 666 /dev/fuse
        - sudo chown root:$USER /etc/fuse.conf
        - go run build/ci.go install
        - go run build/ci.go test -coverage

    - os: osx
      go: "1.10"
      script:
        - unset -f cd # workaround for https://github.com/travis-ci/travis-ci/issues/8703
        - brew update
        - brew install caskroom/cask/brew-cask
        - brew cask install osxfuse
        - go run build/ci.go install
        - go run build/ci.go test -coverage

    # This builder only tests code linters on latest version of Go
    - os: linux
      dist: trusty
      go: "1.10"
      env:
        - lint
      git:
        submodules: false # avoid cloning ethereum/tests
      script:
        - go run build/ci.go lint

    # This builder does the Ubuntu PPA and Linux Azure uploads
    - os: linux
      dist: trusty
      sudo: required
      go: "1.10"
      env:
        - ubuntu-ppa
        - azure-linux
      git:
        submodules: false # avoid cloning ethereum/tests
      addons:
        apt:
          packages:
            - devscripts
            - debhelper
            - dput
            - gcc-multilib
            - fakeroot
      script:
        # Build for the primary platforms that Trusty can manage
        - go run build/ci.go debsrc -signer "Go Ethereum Linux Builder <geth-ci@ethereum.org>" -upload ppa:ethereum/ethereum
        - go run build/ci.go install
        - go run build/ci.go archive -type tar -signer LINUX_SIGNING_KEY -upload gethstore/builds
        - go run build/ci.go install -arch 386
        - go run build/ci.go archive -arch 386 -type tar -signer LINUX_SIGNING_KEY -upload gethstore/builds

        # Switch over GCC to cross compilation (breaks 386, hence why do it here only)
        - sudo -E apt-get -yq --no-install-suggests --no-install-recommends --force-yes install gcc-arm-linux-gnueabi libc6-dev-armel-cross gcc-arm-linux-gnueabihf libc6-dev-armhf-cross gcc-aarch64-linux-gnu libc6-dev-arm64-cross
        - sudo ln -s /usr/include/asm-generic /usr/include/asm

        - GOARM=5 go run build/ci.go install -arch arm -cc arm-linux-gnueabi-gcc
        - GOARM=5 go run build/ci.go archive -arch arm -type tar -signer LINUX_SIGNING_KEY -upload gethstore/builds
        - GOARM=6 go run build/ci.go install -arch arm -cc arm-linux-gnueabi-gcc
        - GOARM=6 go run build/ci.go archive -arch arm -type tar -signer LINUX_SIGNING_KEY -upload gethstore/builds
        - GOARM=7 go run build/ci.go install -arch arm -cc arm-linux-gnueabihf-gcc
        - GOARM=7 go run build/ci.go archive -arch arm -type tar -signer LINUX_SIGNING_KEY -upload gethstore/builds
        - go run build/ci.go install -arch arm64 -cc aarch64-linux-gnu-gcc
        - go run build/ci.go archive -arch arm64 -type tar -signer LINUX_SIGNING_KEY -upload gethstore/builds

    # This builder does the Linux Azure MIPS xgo uploads
    - os: linux
      dist: trusty
      services:
        - docker
      go: "1.10"
      env:
        - azure-linux-mips
      git:
        submodules: false # avoid cloning ethereum/tests
      script:
        - go run build/ci.go xgo --alltools -- --targets=linux/mips --ldflags '-extldflags "-static"' -v
        - for bin in build/bin/*-linux-mips; do mv -f "${bin}" "${bin/-linux-mips/}"; done
        - go run build/ci.go archive -arch mips -type tar -signer LINUX_SIGNING_KEY -upload gethstore/builds

        - go run build/ci.go xgo --alltools -- --targets=linux/mipsle --ldflags '-extldflags "-static"' -v
        - for bin in build/bin/*-linux-mipsle; do mv -f "${bin}" "${bin/-linux-mipsle/}"; done
        - go run build/ci.go archive -arch mipsle -type tar -signer LINUX_SIGNING_KEY -upload gethstore/builds

        - go run build/ci.go xgo --alltools -- --targets=linux/mips64 --ldflags '-extldflags "-static"' -v
        - for bin in build/bin/*-linux-mips64; do mv -f "${bin}" "${bin/-linux-mips64/}"; done
        - go run build/ci.go archive -arch mips64 -type tar -signer LINUX_SIGNING_KEY -upload gethstore/builds

        - go run build/ci.go xgo --alltools -- --targets=linux/mips64le --ldflags '-extldflags "-static"' -v
        - for bin in build/bin/*-linux-mips64le; do mv -f "${bin}" "${bin/-linux-mips64le/}"; done
        - go run build/ci.go archive -arch mips64le -type tar -signer LINUX_SIGNING_KEY -upload gethstore/builds

    # This builder does the Android Maven and Azure uploads
    - os: linux
      dist: precise # Needed for the android tools
      addons:
        apt:
          packages:
            - oracle-java8-installer
            - oracle-java8-set-default
      language: android
      android:
        components:
          - platform-tools
          - tools
          - android-15
          - android-19
          - android-24
      env:
        - azure-android
        - maven-android
      git:
        submodules: false # avoid cloning ethereum/tests
      before_install:
        - curl https://storage.googleapis.com/golang/go1.10.linux-amd64.tar.gz | tar -xz
        - export PATH=`pwd`/go/bin:$PATH
        - export GOROOT=`pwd`/go
        - export GOPATH=$HOME/go
      script:
        # Build the Android archive and upload it to Maven Central and Azure
        - curl https://dl.google.com/android/repository/android-ndk-r15c-linux-x86_64.zip -o android-ndk-r15c.zip
        - unzip -q android-ndk-r15c.zip && rm android-ndk-r15c.zip
        - mv android-ndk-r15c $HOME
        - export ANDROID_NDK=$HOME/android-ndk-r15c

        - mkdir -p $GOPATH/src/github.com/ethereum
        - ln -s `pwd` $GOPATH/src/github.com/ethereum
        - go run build/ci.go aar -signer ANDROID_SIGNING_KEY -deploy https://oss.sonatype.org -upload gethstore/builds

    # This builder does the OSX Azure, iOS CocoaPods and iOS Azure uploads
    - os: osx
      go: "1.10"
      env:
        - azure-osx
        - azure-ios
        - cocoapods-ios
      git:
        submodules: false # avoid cloning ethereum/tests
      script:
        - go run build/ci.go install
        - go run build/ci.go archive -type tar -signer OSX_SIGNING_KEY -upload gethstore/builds

        # Build the iOS framework and upload it to CocoaPods and Azure
        - gem uninstall cocoapods -a -x
        - gem install cocoapods

        - mv ~/.cocoapods/repos/master ~/.cocoapods/repos/master.bak
        - sed -i '.bak' 's/repo.join/!repo.join/g' $(dirname `gem which cocoapods`)/cocoapods/sources_manager.rb
        - if [ "$TRAVIS_PULL_REQUEST" = "false" ]; then git clone --depth=1 https://github.com/CocoaPods/Specs.git ~/.cocoapods/repos/master && pod setup --verbose; fi

        - xctool -version
        - xcrun simctl list

        # Workaround for https://github.com/golang/go/issues/23749
        - export CGO_CFLAGS_ALLOW='-fmodules|-fblocks|-fobjc-arc'
        - go run build/ci.go xcode -signer IOS_SIGNING_KEY -deploy trunk -upload gethstore/builds

    # This builder does the Azure archive purges to avoid accumulating junk
    - os: linux
      dist: trusty
      sudo: required
      go: "1.10"
      env:
        - azure-purge
      git:
        submodules: false # avoid cloning ethereum/tests
      script:
        - go run build/ci.go purge -store gethstore/builds -days 14

notifications:
  webhooks:
    urls:
      - https://webhooks.gitter.im/e/e09ccdce1048c5e03445
    on_success: change
    on_failure: always<|MERGE_RESOLUTION|>--- conflicted
+++ resolved
@@ -14,20 +14,6 @@
         - go run build/ci.go install
         - go run build/ci.go test -coverage
 
-<<<<<<< HEAD
-    - os: osx
-      go: 1.9.x
-      script:
-        - unset -f cd # workaround for https://github.com/travis-ci/travis-ci/issues/8703
-        - brew update
-        - brew install caskroom/cask/brew-cask
-        - brew cask install osxfuse
-        - go run build/ci.go install
-        - go run build/ci.go test -coverage
-
-    # These are the latest Go versions.
-=======
->>>>>>> 1488fdaf
     - os: linux
       dist: trusty
       sudo: required
