--- conflicted
+++ resolved
@@ -414,11 +414,7 @@
 		fileStore := registries[id].fileStore
 		//check all chunks
 		for i, hash := range conf.hashes {
-<<<<<<< HEAD
-			reader, _ := fileStore.Retrieve(ctx, hash)
-=======
 			reader, _ := fileStore.Retrieve(context.TODO(), hash)
->>>>>>> a499b684
 			//check that we can read the file size and that it corresponds to the generated file size
 			if s, err := reader.Size(); err != nil || s != int64(len(randomFiles[i])) {
 				allSuccess = false
@@ -705,11 +701,7 @@
 		fileStore := registries[id].fileStore
 		//check all chunks
 		for _, chnk := range conf.hashes {
-<<<<<<< HEAD
 			reader, _ := fileStore.Retrieve(ctx, chnk)
-=======
-			reader, _ := fileStore.Retrieve(context.TODO(), chnk)
->>>>>>> a499b684
 			//assuming that reading the Size of the chunk is enough to know we found it
 			if s, err := reader.Size(); err != nil || s != chunkSize {
 				allSuccess = false
@@ -776,19 +768,13 @@
 		if err != nil {
 			return nil, nil, err
 		}
-		ctx, cancel := context.WithTimeout(context.Background(), 5*time.Second)
-		defer cancel()
 		//store it (upload it) on the FileStore
-<<<<<<< HEAD
-		rk, wait, err := fileStore.Store(ctx, strings.NewReader(rfiles[i]), int64(len(rfiles[i])), false)
-=======
 		rk, wait, err := fileStore.Store(context.TODO(), strings.NewReader(rfiles[i]), int64(len(rfiles[i])), false)
->>>>>>> a499b684
 		log.Debug("Uploaded random string file to node")
 		if err != nil {
 			return nil, nil, err
 		}
-		err = wait(ctx)
+		err = wait(context.TODO())
 		if err != nil {
 			return nil, nil, err
 		}
